/*
Copyright 2022 The Kubernetes Authors.

Licensed under the Apache License, Version 2.0 (the "License");
you may not use this file except in compliance with the License.
You may obtain a copy of the License at

    http://www.apache.org/licenses/LICENSE-2.0

Unless required by applicable law or agreed to in writing, software
distributed under the License is distributed on an "AS IS" BASIS,
WITHOUT WARRANTIES OR CONDITIONS OF ANY KIND, either express or implied.
See the License for the specific language governing permissions and
limitations under the License.
*/

package cloud

import (
	"fmt"
	"strings"

	capiv1 "sigs.k8s.io/cluster-api/api/v1beta1"

	"github.com/apache/cloudstack-go/v2/cloudstack"
	infrav1 "github.com/aws/cluster-api-provider-cloudstack/api/v1beta1"
	"github.com/hashicorp/go-multierror"
	"github.com/pkg/errors"
	corev1 "k8s.io/api/core/v1"
	"k8s.io/utils/pointer"
)

type VMIface interface {
	GetOrCreateVMInstance(*infrav1.CloudStackMachine, *capiv1.Machine, *infrav1.CloudStackCluster, *infrav1.CloudStackZone, *infrav1.CloudStackAffinityGroup, string) error
	ResolveVMInstanceDetails(*infrav1.CloudStackMachine) error
	DestroyVMInstance(*infrav1.CloudStackMachine) error
}

// Set infrastructure spec and status from the CloudStack API's virtual machine metrics type.
func setMachineDataFromVMMetrics(vmResponse *cloudstack.VirtualMachinesMetric, csMachine *infrav1.CloudStackMachine) {
	csMachine.Spec.ProviderID = pointer.StringPtr(fmt.Sprintf("cloudstack:///%s", vmResponse.Id))
	csMachine.Spec.InstanceID = pointer.StringPtr(vmResponse.Id)
	csMachine.Status.Addresses = []corev1.NodeAddress{{Type: corev1.NodeInternalIP, Address: vmResponse.Ipaddress}}
	csMachine.Status.InstanceState = infrav1.InstanceState(vmResponse.State)
}

// ResolveVMInstanceDetails Retrieves VM instance details by csMachine.Spec.InstanceID or csMachine.Name, and
// sets infrastructure machine spec and status if VM instance is found.
func (c *client) ResolveVMInstanceDetails(csMachine *infrav1.CloudStackMachine) error {
	// Attempt to fetch by ID.
	if csMachine.Spec.InstanceID != nil {
		vmResp, count, err := c.cs.VirtualMachine.GetVirtualMachinesMetricByID(*csMachine.Spec.InstanceID)
		if err != nil && !strings.Contains(strings.ToLower(err.Error()), "no match found") {
			return err
		} else if count > 1 {
			return fmt.Errorf("found more than one VM Instance with ID %s", *csMachine.Spec.InstanceID)
		} else if err == nil {
			setMachineDataFromVMMetrics(vmResp, csMachine)
			return nil
		}
	}

	// Attempt fetch by name.
	if csMachine.Name != "" {
		vmResp, count, err := c.cs.VirtualMachine.GetVirtualMachinesMetricByName(csMachine.Name) // add opts usage
		if err != nil && !strings.Contains(strings.ToLower(err.Error()), "no match") {
			return err
		} else if count > 1 {
			return fmt.Errorf("found more than one VM Instance with name %s", csMachine.Name)
		} else if err == nil {
			setMachineDataFromVMMetrics(vmResp, csMachine)
			return nil
		}
	}
	return errors.New("no match found")
}

func (c *client) ResolveServiceOffering(csMachine *infrav1.CloudStackMachine) (offeringID string, retErr error) {
	if len(csMachine.Spec.Offering.ID) > 0 {
		csOffering, count, err := c.cs.ServiceOffering.GetServiceOfferingByID(csMachine.Spec.Offering.ID)
		if err != nil {
			return "", multierror.Append(retErr, errors.Wrapf(
				err, "could not get Service Offering by ID %s", csMachine.Spec.Offering.ID))
		} else if count != 1 {
			return "", multierror.Append(retErr, errors.Errorf(
				"expected 1 Service Offering with UUID %s, but got %d", csMachine.Spec.Offering.ID, count))
		}

		if len(csMachine.Spec.Offering.Name) > 0 && csMachine.Spec.Offering.Name != csOffering.Name {
			return "", multierror.Append(retErr, errors.Errorf(
				"offering name %s does not match name %s returned using UUID %s", csMachine.Spec.Offering.Name, csOffering.Name, csMachine.Spec.Offering.ID))
		}
		return csMachine.Spec.Offering.ID, nil
	}
	offeringID, count, err := c.cs.ServiceOffering.GetServiceOfferingID(csMachine.Spec.Offering.Name)
	if err != nil {
		return "", multierror.Append(retErr, errors.Wrapf(
			err, "could not get Service Offering ID from %s", csMachine.Spec.Offering.Name))
	} else if count != 1 {
		return "", multierror.Append(retErr, errors.Errorf(
			"expected 1 Service Offering with name %s, but got %d", csMachine.Spec.Offering.Name, count))
	}
	return offeringID, nil
}

func (c *client) ResolveTemplate(
	csCluster *infrav1.CloudStackCluster,
	csMachine *infrav1.CloudStackMachine,
	zoneID string,
) (templateID string, retErr error) {
	if len(csMachine.Spec.Template.ID) > 0 {
		csTemplate, count, err := c.cs.Template.GetTemplateByID(csMachine.Spec.Template.ID, "executable")
		if err != nil {
			return "", multierror.Append(retErr, errors.Wrapf(
				err, "could not get Template by ID %s", csMachine.Spec.Template.ID))
		} else if count != 1 {
			return "", multierror.Append(retErr, errors.Errorf(
				"expected 1 Template with UUID %s, but got %d", csMachine.Spec.Template.ID, count))
		}

		if len(csMachine.Spec.Template.Name) > 0 && csMachine.Spec.Template.Name != csTemplate.Name {
			return "", multierror.Append(retErr, errors.Errorf(
				"template name %s does not match name %s returned using UUID %s", csMachine.Spec.Template.Name, csTemplate.Name, csMachine.Spec.Template.ID))
		}
		return csMachine.Spec.Template.ID, nil
	}
	templateID, count, err := c.cs.Template.GetTemplateID(csMachine.Spec.Template.Name, "executable", zoneID)
	if err != nil {
		return "", multierror.Append(retErr, errors.Wrapf(
			err, "could not get Template ID from %s", csMachine.Spec.Template.Name))
	} else if count != 1 {
		return "", multierror.Append(retErr, errors.Errorf(
			"expected 1 Template with name %s, but got %d", csMachine.Spec.Template.Name, count))
	}
	return templateID, nil
}

// ResolveDiskOffering Retrieves diskOffering by using disk offering ID if ID is provided and confirm returned
// disk offering name matches name provided in spec.
// If disk offering ID is not provided, the disk offering name is used to retrieve disk offering ID.
func (c *client) ResolveDiskOffering(csMachine *infrav1.CloudStackMachine) (diskOfferingID string, retErr error) {
	if len(csMachine.Spec.DiskOffering.ID) > 0 {
		csDiskOffering, count, err := c.cs.DiskOffering.GetDiskOfferingByID(csMachine.Spec.DiskOffering.ID)
		if err != nil {
			return "", multierror.Append(retErr, errors.Wrapf(
				err, "could not get DiskOffering by ID %s", csMachine.Spec.DiskOffering.ID))
		} else if count != 1 {
			return "", multierror.Append(retErr, errors.Errorf(
				"expected 1 DiskOffering with UUID %s, but got %d", csMachine.Spec.DiskOffering.ID, count))
		}

		if len(csMachine.Spec.DiskOffering.Name) > 0 && csMachine.Spec.DiskOffering.Name != csDiskOffering.Name {
			return "", multierror.Append(retErr, errors.Errorf(
				"diskOffering name %s does not match name %s returned using UUID %s",
				csMachine.Spec.DiskOffering.Name, csDiskOffering.Name, csMachine.Spec.DiskOffering.ID))
		}
		return csMachine.Spec.DiskOffering.ID, nil
	}
	if len(csMachine.Spec.DiskOffering.Name) == 0 {
		return "", nil
	}
	diskID, count, err := c.cs.DiskOffering.GetDiskOfferingID(csMachine.Spec.DiskOffering.Name)
	if err != nil {
		return "", multierror.Append(retErr, errors.Wrapf(
			err, "could not get DiskOffering ID from %s", csMachine.Spec.DiskOffering.Name))
	} else if count != 1 {
		return "", multierror.Append(retErr, errors.Errorf(
			"expected 1 DiskOffering with name %s, but got %d", csMachine.Spec.DiskOffering.Name, count))
	}
	return diskID, nil
}

// GetOrCreateVMInstance CreateVMInstance will fetch or create a VM instance, and
// sets the infrastructure machine spec and status accordingly.
func (c *client) GetOrCreateVMInstance(
	csMachine *infrav1.CloudStackMachine,
	capiMachine *capiv1.Machine,
	csCluster *infrav1.CloudStackCluster,
	zone *infrav1.CloudStackZone,
	affinity *infrav1.CloudStackAffinityGroup,
	userData string) error {

	// Check if VM instance already exists.
	if err := c.ResolveVMInstanceDetails(csMachine); err == nil ||
		!strings.Contains(strings.ToLower(err.Error()), "no match") {
		return err
	}

	offeringID, err := c.ResolveServiceOffering(csMachine)
	if err != nil {
		return err
	}
	templateID, err := c.ResolveTemplate(csCluster, csMachine, csMachine.Status.ZoneID)
	if err != nil {
		return err
	}
	diskOfferingID, err := c.ResolveDiskOffering(csMachine)
	if err != nil {
		return err
	}

	// Create VM instance.
	p := c.cs.VirtualMachine.NewDeployVirtualMachineParams(offeringID, templateID, csMachine.Status.ZoneID)
	p.SetNetworkids([]string{zone.Spec.Network.ID})
	setIfNotEmpty(csMachine.Name, p.SetName)
	setIfNotEmpty(csMachine.Name, p.SetDisplayname)
	setIfNotEmpty(diskOfferingID, p.SetDiskofferingid)

	setIfNotEmpty(csMachine.Spec.SSHKey, p.SetKeypair)

	compressedAndEncodedUserData, err := CompressAndEncodeString(userData)
	if err != nil {
		return err
	}
	setIfNotEmpty(compressedAndEncodedUserData, p.SetUserdata)

	if len(csMachine.Spec.AffinityGroupIDs) > 0 {
		p.SetAffinitygroupids(csMachine.Spec.AffinityGroupIDs)
	} else if strings.ToLower(csMachine.Spec.Affinity) != "no" && csMachine.Spec.Affinity != "" {
		p.SetAffinitygroupids([]string{affinity.Spec.ID})
		if err != nil {
			return err
		}
	}

	if csMachine.Spec.Details != nil {
		p.SetDetails(csMachine.Spec.Details)
	}

	deployVMResp, err := c.cs.VirtualMachine.DeployVirtualMachine(p)
	if err != nil {
		// Just because an error was returned doesn't mean a (failed) VM wasn't created and will need to be dealt with.
		// Regretfully the deployVMResp may be nil, so we need to get the VM ID with a separate query, so we
		// can return it to the caller, so they can clean it up.
		listVirtualMachineParams := c.cs.VirtualMachine.NewListVirtualMachinesParams()
		listVirtualMachineParams.SetTemplateid(templateID)
		listVirtualMachineParams.SetZoneid(csMachine.Status.ZoneID)
		listVirtualMachineParams.SetNetworkid(zone.Spec.Network.ID)
		listVirtualMachineParams.SetName(csMachine.Name)
		if listVirtualMachinesResponse, err2 := c.cs.VirtualMachine.ListVirtualMachines(listVirtualMachineParams); err2 == nil && listVirtualMachinesResponse.Count > 0 {
			csMachine.Spec.InstanceID = pointer.StringPtr(listVirtualMachinesResponse.VirtualMachines[0].Id)
		}
		return err
	}
	csMachine.Spec.InstanceID = pointer.StringPtr(deployVMResp.Id)

	// Resolve uses a VM metrics request response to fill cloudstack machine status.
	// The deployment response is insufficient.
	return c.ResolveVMInstanceDetails(csMachine)
}

// DestroyVMInstance Destroys a VM instance. Assumes machine has been fetched prior and has an instance ID.
func (c *client) DestroyVMInstance(csMachine *infrav1.CloudStackMachine) error {
	// Attempt deletion regardless of machine state.
<<<<<<< HEAD
	p := c.csAsync.VirtualMachine.NewDestroyVirtualMachineParams(*csMachine.Spec.InstanceID)
	p.SetExpunge(true)

=======
	p := c.cs.VirtualMachine.NewDestroyVirtualMachineParams(*csMachine.Spec.InstanceID)
	volIDs, err := c.listVMInstanceVolumeIDs(*csMachine.Spec.InstanceID)
	if err != nil {
		return err
	}
	p.SetExpunge(true)
	setArrayIfNotEmpty(volIDs, p.SetVolumeids)
>>>>>>> 0507507c
	if _, err := c.csAsync.VirtualMachine.DestroyVirtualMachine(p); err != nil &&
		strings.Contains(strings.ToLower(err.Error()), "unable to find uuid for id") {
		// VM doesn't exist. Success...
		return nil
	} else if err != nil {
		return err
	}

	if err := c.ResolveVMInstanceDetails(csMachine); err == nil && (csMachine.Status.InstanceState == "Expunging" ||
		csMachine.Status.InstanceState == "Expunged") {
		// VM is stopped and getting expunged.  So the desired state is getting satisfied.  Let's move on.
		return nil
	} else if err != nil {
		if strings.Contains(strings.ToLower(err.Error()), "no match found") {
			// VM doesn't exist.  So the desired state is in effect.  Our work is done here.
			return nil
		}
		return err
	}

	return errors.New("VM deletion in progress")
}

func (c *client) listVMInstanceVolumeIDs(instanceID string) ([]string, error) {
	p := c.cs.Volume.NewListVolumesParams()
	p.SetVirtualmachineid(instanceID)

	listVOLResp, err := c.csAsync.Volume.ListVolumes(p)
	if err != nil {
		return nil, err
	}

	var ret []string
	for _, vol := range listVOLResp.Volumes {
		ret = append(ret, vol.Id)
	}

	return ret, nil

}<|MERGE_RESOLUTION|>--- conflicted
+++ resolved
@@ -252,19 +252,13 @@
 // DestroyVMInstance Destroys a VM instance. Assumes machine has been fetched prior and has an instance ID.
 func (c *client) DestroyVMInstance(csMachine *infrav1.CloudStackMachine) error {
 	// Attempt deletion regardless of machine state.
-<<<<<<< HEAD
 	p := c.csAsync.VirtualMachine.NewDestroyVirtualMachineParams(*csMachine.Spec.InstanceID)
-	p.SetExpunge(true)
-
-=======
-	p := c.cs.VirtualMachine.NewDestroyVirtualMachineParams(*csMachine.Spec.InstanceID)
 	volIDs, err := c.listVMInstanceVolumeIDs(*csMachine.Spec.InstanceID)
 	if err != nil {
 		return err
 	}
 	p.SetExpunge(true)
 	setArrayIfNotEmpty(volIDs, p.SetVolumeids)
->>>>>>> 0507507c
 	if _, err := c.csAsync.VirtualMachine.DestroyVirtualMachine(p); err != nil &&
 		strings.Contains(strings.ToLower(err.Error()), "unable to find uuid for id") {
 		// VM doesn't exist. Success...
