--- conflicted
+++ resolved
@@ -92,15 +92,8 @@
     host: ""
     port: 6443
   failureDomains:
-<<<<<<< HEAD
-  - name: ${CLOUDSTACK_FD1_NAME}
-    account: ${CLOUDSTACK_SUBDOMAIN_ACCOUNT_NAME}
-    domain: ${CLOUDSTACK_SUBDOMAIN_PATH}
-    acsEndpoint:
-=======
   - account: ${CLOUDSTACK_SUBDOMAIN_ACCOUNT_NAME}
     acsendpoint:
->>>>>>> a541d714
       name: ${CLOUDSTACK_FD1_SECRET_NAME}
       namespace: default
     domain: ${CLOUDSTACK_SUBDOMAIN_PATH}
